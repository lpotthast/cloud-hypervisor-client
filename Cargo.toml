--- conflicted
+++ resolved
@@ -21,15 +21,7 @@
 serde = { version = "1.0.207", features = ["derive"] }
 serde_json = "1.0.124"
 serde_repr = "0.1.19"
-<<<<<<< HEAD
-serde_with = { version = "3.9.0", default-features = false, features = [
-    "base64",
-    "std",
-    "macros",
-] }
 thiserror = "2.0.12"
-=======
->>>>>>> 367caff9
 url = "2.5.2"
 uuid = { version = "1.10.0", features = ["serde", "v4"] }
 
